//go:build !race
// +build !race

// TODO reinstate test after Wasm VM pointer fix

package process

import (
	"bytes"
	"encoding/hex"
	"errors"
	"math"
	"math/big"
	"testing"

	"github.com/multiversx/mx-chain-core-go/core"
	"github.com/multiversx/mx-chain-go/common"
	"github.com/multiversx/mx-chain-go/config"
	"github.com/multiversx/mx-chain-go/dataRetriever"
	"github.com/multiversx/mx-chain-go/genesis"
	"github.com/multiversx/mx-chain-go/genesis/mock"
	"github.com/multiversx/mx-chain-go/genesis/parsing"
	"github.com/multiversx/mx-chain-go/process"
	"github.com/multiversx/mx-chain-go/sharding"
	"github.com/multiversx/mx-chain-go/sharding/nodesCoordinator"
	"github.com/multiversx/mx-chain-go/state"
	"github.com/multiversx/mx-chain-go/state/accounts"
	factoryState "github.com/multiversx/mx-chain-go/state/factory"
	"github.com/multiversx/mx-chain-go/storage"
	"github.com/multiversx/mx-chain-go/testscommon"
	commonMocks "github.com/multiversx/mx-chain-go/testscommon/common"
	dataRetrieverMock "github.com/multiversx/mx-chain-go/testscommon/dataRetriever"
	"github.com/multiversx/mx-chain-go/testscommon/economicsmocks"
	"github.com/multiversx/mx-chain-go/testscommon/enableEpochsHandlerMock"
	"github.com/multiversx/mx-chain-go/testscommon/genericMocks"
	"github.com/multiversx/mx-chain-go/testscommon/hashingMocks"
	stateMock "github.com/multiversx/mx-chain-go/testscommon/state"
	storageCommon "github.com/multiversx/mx-chain-go/testscommon/storage"
	"github.com/multiversx/mx-chain-go/trie"
	"github.com/multiversx/mx-chain-go/update"
	updateMock "github.com/multiversx/mx-chain-go/update/mock"
	"github.com/multiversx/mx-chain-go/vm/systemSmartContracts/defaults"
	vmcommon "github.com/multiversx/mx-chain-vm-common-go"
	wasmConfig "github.com/multiversx/mx-chain-vm-go/config"
	"github.com/stretchr/testify/assert"
	"github.com/stretchr/testify/require"
)

var nodePrice = big.NewInt(5000)

// TODO improve code coverage of this package
func createMockArgument(
	t *testing.T,
	genesisFilename string,
	initialNodes genesis.InitialNodesHandler,
	entireSupply *big.Int,
) ArgsGenesisBlockCreator {

	storageManagerArgs := storageCommon.GetStorageManagerArgs()
	storageManager, _ := trie.CreateTrieStorageManager(storageManagerArgs, storageCommon.GetStorageManagerOptions())

	trieStorageManagers := make(map[string]common.StorageManager)
	trieStorageManagers[dataRetriever.UserAccountsUnit.String()] = storageManager
	trieStorageManagers[dataRetriever.PeerAccountsUnit.String()] = storageManager

	arg := ArgsGenesisBlockCreator{
		GenesisTime:   0,
		StartEpochNum: 0,
		Core: &mock.CoreComponentsMock{
			IntMarsh:                 &mock.MarshalizerMock{},
			TxMarsh:                  &mock.MarshalizerMock{},
			Hash:                     &hashingMocks.HasherMock{},
			UInt64ByteSliceConv:      &mock.Uint64ByteSliceConverterMock{},
			AddrPubKeyConv:           testscommon.NewPubkeyConverterMock(32),
			Chain:                    "chainID",
			TxVersionCheck:           &testscommon.TxVersionCheckerStub{},
			MinTxVersion:             1,
			EnableEpochsHandlerField: &enableEpochsHandlerMock.EnableEpochsHandlerStub{},
		},
		Data: &mock.DataComponentsMock{
			Storage: &storageCommon.ChainStorerStub{
				GetStorerCalled: func(unitType dataRetriever.UnitType) (storage.Storer, error) {
					return genericMocks.NewStorerMock(), nil
				},
			},
			Blkc:     &testscommon.ChainHandlerStub{},
			DataPool: dataRetrieverMock.NewPoolsHolderMock(),
		},
		InitialNodesSetup: &mock.InitialNodesSetupHandlerStub{},
		TxLogsProcessor:   &mock.TxLogProcessorMock{},
		VirtualMachineConfig: config.VirtualMachineConfig{
			WasmVMVersions: []config.WasmVMVersionByEpoch{
				{StartEpoch: 0, Version: "*"},
			},
		},
		HardForkConfig: config.HardforkConfig{
			ImportKeysStorageConfig: config.StorageConfig{
				Cache: config.CacheConfig{
					Type:     "LRU",
					Capacity: 1000,
					Shards:   1,
				},
				DB: config.DBConfig{
					Type:              "MemoryDB",
					BatchDelaySeconds: 1,
					MaxBatchSize:      1,
					MaxOpenFiles:      10,
				},
			},
			ImportStateStorageConfig: config.StorageConfig{
				Cache: config.CacheConfig{
					Type:     "LRU",
					Capacity: 1000,
					Shards:   1,
				},
				DB: config.DBConfig{
					Type:              "MemoryDB",
					BatchDelaySeconds: 1,
					MaxBatchSize:      1,
					MaxOpenFiles:      10,
				},
			},
		},
		SystemSCConfig: config.SystemSmartContractsConfig{
			ESDTSystemSCConfig: config.ESDTSystemSCConfig{
				BaseIssuingCost: "5000000000000000000000",
				OwnerAddress:    "erd1932eft30w753xyvme8d49qejgkjc09n5e49w4mwdjtm0neld797su0dlxp",
			},
			GovernanceSystemSCConfig: config.GovernanceSystemSCConfig{
				V1: config.GovernanceSystemSCConfigV1{
					ProposalCost: "500",
				},
				Active: config.GovernanceSystemSCConfigActive{
					ProposalCost:     "500",
					MinQuorum:        0.5,
					MinPassThreshold: 0.5,
					MinVetoThreshold: 0.5,
					LostProposalFee:  "1",
				},
				OwnerAddress: "3132333435363738393031323334353637383930313233343536373839303234",
			},
			StakingSystemSCConfig: config.StakingSystemSCConfig{
				GenesisNodePrice:                     nodePrice.Text(10),
				UnJailValue:                          "10",
				MinStepValue:                         "10",
				MinStakeValue:                        "1",
				UnBondPeriod:                         1,
				NumRoundsWithoutBleed:                1,
				MaximumPercentageToBleed:             1,
				BleedPercentagePerRound:              1,
				MaxNumberOfNodesForStake:             10,
				ActivateBLSPubKeyMessageVerification: false,
				MinUnstakeTokensValue:                "1",
			},
			DelegationManagerSystemSCConfig: config.DelegationManagerSystemSCConfig{
				MinCreationDeposit:  "100",
				MinStakeAmount:      "100",
				ConfigChangeAddress: "3132333435363738393031323334353637383930313233343536373839303234",
			},
			DelegationSystemSCConfig: config.DelegationSystemSCConfig{
				MinServiceFee: 0,
				MaxServiceFee: 100,
			},
		},
		TrieStorageManagers: trieStorageManagers,
		BlockSignKeyGen:     &mock.KeyGenMock{},
		GenesisNodePrice:    nodePrice,
		EpochConfig: &config.EpochConfig{
			EnableEpochs: config.EnableEpochs{
				BuiltInFunctionsEnableEpoch:    0,
				SCDeployEnableEpoch:            0,
				RelayedTransactionsEnableEpoch: 0,
				PenalizedTooMuchGasEnableEpoch: 0,
			},
		},
<<<<<<< HEAD
		TxExecutionOrderHandler: &commonMocks.TxExecutionOrderHandlerStub{},
=======
		RoundConfig: &config.RoundConfig{
			RoundActivations: map[string]config.ActivationRoundByName{
				"DisableAsyncCallV1": {
					Round: "18446744073709551615",
				},
			},
		},
>>>>>>> 7c5d69e1
	}

	arg.ShardCoordinator = &mock.ShardCoordinatorMock{
		NumOfShards: 2,
		SelfShardId: 0,
	}

	argsAccCreator := factoryState.ArgsAccountCreator{
		Hasher:              &hashingMocks.HasherMock{},
		Marshaller:          &mock.MarshalizerMock{},
		EnableEpochsHandler: &enableEpochsHandlerMock.EnableEpochsHandlerStub{},
	}
	accCreator, err := factoryState.NewAccountCreator(argsAccCreator)
	require.Nil(t, err)

	arg.Accounts, err = createAccountAdapter(
		&mock.MarshalizerMock{},
		&hashingMocks.HasherMock{},
		accCreator,
		trieStorageManagers[dataRetriever.UserAccountsUnit.String()],
		&testscommon.PubkeyConverterMock{},
		&enableEpochsHandlerMock.EnableEpochsHandlerStub{},
	)
	require.Nil(t, err)

	arg.ValidatorAccounts = &stateMock.AccountsStub{
		RootHashCalled: func() ([]byte, error) {
			return make([]byte, 0), nil
		},
		CommitCalled: func() ([]byte, error) {
			return make([]byte, 0), nil
		},
		SaveAccountCalled: func(account vmcommon.AccountHandler) error {
			return nil
		},
		LoadAccountCalled: func(address []byte) (vmcommon.AccountHandler, error) {
			return accounts.NewPeerAccount(address)
		},
	}

	gasMap := wasmConfig.MakeGasMapForTests()
	defaults.FillGasMapInternal(gasMap, 1)
	arg.GasSchedule = testscommon.NewGasScheduleNotifierMock(gasMap)
	ted := &economicsmocks.EconomicsHandlerStub{
		GenesisTotalSupplyCalled: func() *big.Int {
			return entireSupply
		},
		MaxGasLimitPerBlockCalled: func(shardID uint32) uint64 {
			return math.MaxUint64
		},
	}
	arg.Economics = ted

	args := genesis.AccountsParserArgs{
		GenesisFilePath: genesisFilename,
		EntireSupply:    arg.Economics.GenesisTotalSupply(),
		MinterAddress:   "",
		PubkeyConverter: arg.Core.AddressPubKeyConverter(),
		KeyGenerator:    &mock.KeyGeneratorStub{},
		Hasher:          &hashingMocks.HasherMock{},
		Marshalizer:     &mock.MarshalizerMock{},
	}

	arg.AccountsParser, err = parsing.NewAccountsParser(args)
	require.Nil(t, err)

	arg.SmartContractParser, err = parsing.NewSmartContractsParser(
		"testdata/smartcontracts.json",
		arg.Core.AddressPubKeyConverter(),
		&mock.KeyGeneratorStub{},
	)
	require.Nil(t, err)

	arg.InitialNodesSetup = initialNodes

	return arg
}

func TestNewGenesisBlockCreator(t *testing.T) {
	t.Parallel()

	t.Run("nil Accounts should error", func(t *testing.T) {
		t.Parallel()

		arg := createMockArgument(t, "testdata/genesisTest1.json", &mock.InitialNodesHandlerStub{}, big.NewInt(22000))
		arg.Accounts = nil

		gbc, err := NewGenesisBlockCreator(arg)
		require.True(t, errors.Is(err, process.ErrNilAccountsAdapter))
		require.Nil(t, gbc)
	})
	t.Run("nil Core should error", func(t *testing.T) {
		t.Parallel()

		arg := createMockArgument(t, "testdata/genesisTest1.json", &mock.InitialNodesHandlerStub{}, big.NewInt(22000))
		arg.Core = nil

		gbc, err := NewGenesisBlockCreator(arg)
		require.True(t, errors.Is(err, process.ErrNilCoreComponentsHolder))
		require.Nil(t, gbc)
	})
	t.Run("nil Data should error", func(t *testing.T) {
		t.Parallel()

		arg := createMockArgument(t, "testdata/genesisTest1.json", &mock.InitialNodesHandlerStub{}, big.NewInt(22000))
		arg.Data = nil

		gbc, err := NewGenesisBlockCreator(arg)
		require.True(t, errors.Is(err, process.ErrNilDataComponentsHolder))
		require.Nil(t, gbc)
	})
	t.Run("nil AddressPubKeyConverter should error", func(t *testing.T) {
		t.Parallel()

		arg := createMockArgument(t, "testdata/genesisTest1.json", &mock.InitialNodesHandlerStub{}, big.NewInt(22000))
		arg.Core = &mock.CoreComponentsMock{
			AddrPubKeyConv: nil,
		}

		gbc, err := NewGenesisBlockCreator(arg)
		require.True(t, errors.Is(err, process.ErrNilPubkeyConverter))
		require.Nil(t, gbc)
	})
	t.Run("nil InitialNodesSetup should error", func(t *testing.T) {
		t.Parallel()

		arg := createMockArgument(t, "testdata/genesisTest1.json", &mock.InitialNodesHandlerStub{}, big.NewInt(22000))
		arg.InitialNodesSetup = nil

		gbc, err := NewGenesisBlockCreator(arg)
		require.True(t, errors.Is(err, process.ErrNilNodesSetup))
		require.Nil(t, gbc)
	})
	t.Run("nil Economics should error", func(t *testing.T) {
		t.Parallel()

		arg := createMockArgument(t, "testdata/genesisTest1.json", &mock.InitialNodesHandlerStub{}, big.NewInt(22000))
		arg.Economics = nil

		gbc, err := NewGenesisBlockCreator(arg)
		require.True(t, errors.Is(err, process.ErrNilEconomicsData))
		require.Nil(t, gbc)
	})
	t.Run("nil ShardCoordinator should error", func(t *testing.T) {
		t.Parallel()

		arg := createMockArgument(t, "testdata/genesisTest1.json", &mock.InitialNodesHandlerStub{}, big.NewInt(22000))
		arg.ShardCoordinator = nil

		gbc, err := NewGenesisBlockCreator(arg)
		require.True(t, errors.Is(err, process.ErrNilShardCoordinator))
		require.Nil(t, gbc)
	})
	t.Run("nil StorageService should error", func(t *testing.T) {
		t.Parallel()

		arg := createMockArgument(t, "testdata/genesisTest1.json", &mock.InitialNodesHandlerStub{}, big.NewInt(22000))
		arg.Data = &mock.DataComponentsMock{
			Storage: nil,
		}

		gbc, err := NewGenesisBlockCreator(arg)
		require.True(t, errors.Is(err, process.ErrNilStore))
		require.Nil(t, gbc)
	})
	t.Run("nil InternalMarshalizer should error", func(t *testing.T) {
		t.Parallel()

		arg := createMockArgument(t, "testdata/genesisTest1.json", &mock.InitialNodesHandlerStub{}, big.NewInt(22000))
		arg.Core = &mock.CoreComponentsMock{
			AddrPubKeyConv: testscommon.NewPubkeyConverterMock(32),
			IntMarsh:       nil,
		}

		gbc, err := NewGenesisBlockCreator(arg)
		require.True(t, errors.Is(err, process.ErrNilMarshalizer))
		require.Nil(t, gbc)
	})
	t.Run("nil Hasher should error", func(t *testing.T) {
		t.Parallel()

		arg := createMockArgument(t, "testdata/genesisTest1.json", &mock.InitialNodesHandlerStub{}, big.NewInt(22000))
		arg.Core = &mock.CoreComponentsMock{
			AddrPubKeyConv: testscommon.NewPubkeyConverterMock(32),
			IntMarsh:       &mock.MarshalizerMock{},
			Hash:           nil,
		}

		gbc, err := NewGenesisBlockCreator(arg)
		require.True(t, errors.Is(err, process.ErrNilHasher))
		require.Nil(t, gbc)
	})
	t.Run("nil DataPool should error", func(t *testing.T) {
		t.Parallel()

		arg := createMockArgument(t, "testdata/genesisTest1.json", &mock.InitialNodesHandlerStub{}, big.NewInt(22000))
		arg.Data = &mock.DataComponentsMock{
			Storage:  &storageCommon.ChainStorerStub{},
			DataPool: nil,
		}

		gbc, err := NewGenesisBlockCreator(arg)
		require.True(t, errors.Is(err, process.ErrNilPoolsHolder))
		require.Nil(t, gbc)
	})
	t.Run("nil AccountsParser should error", func(t *testing.T) {
		t.Parallel()

		arg := createMockArgument(t, "testdata/genesisTest1.json", &mock.InitialNodesHandlerStub{}, big.NewInt(22000))
		arg.AccountsParser = nil

		gbc, err := NewGenesisBlockCreator(arg)
		require.True(t, errors.Is(err, genesis.ErrNilAccountsParser))
		require.Nil(t, gbc)
	})
	t.Run("nil GasSchedule should error", func(t *testing.T) {
		t.Parallel()

		arg := createMockArgument(t, "testdata/genesisTest1.json", &mock.InitialNodesHandlerStub{}, big.NewInt(22000))
		arg.GasSchedule = nil

		gbc, err := NewGenesisBlockCreator(arg)
		require.True(t, errors.Is(err, process.ErrNilGasSchedule))
		require.Nil(t, gbc)
	})
	t.Run("nil SmartContractParser should error", func(t *testing.T) {
		t.Parallel()

		arg := createMockArgument(t, "testdata/genesisTest1.json", &mock.InitialNodesHandlerStub{}, big.NewInt(22000))
		arg.SmartContractParser = nil

		gbc, err := NewGenesisBlockCreator(arg)
		require.True(t, errors.Is(err, genesis.ErrNilSmartContractParser))
		require.Nil(t, gbc)
	})
	t.Run("nil TrieStorageManagers should error", func(t *testing.T) {
		t.Parallel()

		arg := createMockArgument(t, "testdata/genesisTest1.json", &mock.InitialNodesHandlerStub{}, big.NewInt(22000))
		arg.TrieStorageManagers = nil

		gbc, err := NewGenesisBlockCreator(arg)
		require.True(t, errors.Is(err, genesis.ErrNilTrieStorageManager))
		require.Nil(t, gbc)
	})
	t.Run("nil EpochConfig should error", func(t *testing.T) {
		t.Parallel()

		arg := createMockArgument(t, "testdata/genesisTest1.json", &mock.InitialNodesHandlerStub{}, big.NewInt(22000))
		arg.EpochConfig = nil

		gbc, err := NewGenesisBlockCreator(arg)
		require.True(t, errors.Is(err, genesis.ErrNilEpochConfig))
		require.Nil(t, gbc)
	})
	t.Run("invalid GenesisNodePrice should error", func(t *testing.T) {
		t.Parallel()

		arg := createMockArgument(t, "testdata/genesisTest1.json", &mock.InitialNodesHandlerStub{}, big.NewInt(22000))
		arg.SystemSCConfig.StakingSystemSCConfig.GenesisNodePrice = "0"

		gbc, err := NewGenesisBlockCreator(arg)
		require.True(t, errors.Is(err, genesis.ErrInvalidInitialNodePrice))
		require.Nil(t, gbc)
	})
	t.Run("should work", func(t *testing.T) {
		t.Parallel()

		arg := createMockArgument(t, "testdata/genesisTest1.json", &mock.InitialNodesHandlerStub{}, big.NewInt(22000))
		gbc, err := NewGenesisBlockCreator(arg)
		require.NoError(t, err)
		require.NotNil(t, gbc)
	})
}

func TestGenesisBlockCreator_CreateGenesisBlockAfterHardForkShouldCreateSCResultingAddresses(t *testing.T) {
	scAddressBytes, _ := hex.DecodeString("00000000000000000500761b8c4a25d3979359223208b412285f635e71300102")
	initialNodesSetup := &mock.InitialNodesHandlerStub{
		InitialNodesInfoCalled: func() (map[uint32][]nodesCoordinator.GenesisNodeInfoHandler, map[uint32][]nodesCoordinator.GenesisNodeInfoHandler) {
			return map[uint32][]nodesCoordinator.GenesisNodeInfoHandler{
				0: {
					&mock.GenesisNodeInfoHandlerMock{
						AddressBytesValue: scAddressBytes,
						PubKeyBytesValue:  bytes.Repeat([]byte{1}, 96),
					},
				},
				1: {
					&mock.GenesisNodeInfoHandlerMock{
						AddressBytesValue: scAddressBytes,
						PubKeyBytesValue:  bytes.Repeat([]byte{3}, 96),
					},
				},
			}, make(map[uint32][]nodesCoordinator.GenesisNodeInfoHandler)
		},
		MinNumberOfNodesCalled: func() uint32 {
			return 1
		},
	}
	arg := createMockArgument(
		t,
		"testdata/genesisTest1.json",
		initialNodesSetup,
		big.NewInt(22000),
	)
	gbc, err := NewGenesisBlockCreator(arg)
	require.Nil(t, err)

	blocks, err := gbc.CreateGenesisBlocks()
	assert.Nil(t, err)
	assert.Equal(t, 3, len(blocks))

	mapAddressesWithDeploy, err := arg.SmartContractParser.GetDeployedSCAddresses(genesis.DNSType)
	assert.Nil(t, err)
	assert.Equal(t, len(mapAddressesWithDeploy), core.MaxNumShards)

	newArgs := createMockArgument(
		t,
		"testdata/genesisTest1.json",
		initialNodesSetup,
		big.NewInt(22000),
	)
	hardForkGbc, err := NewGenesisBlockCreator(newArgs)
	assert.Nil(t, err)
	err = hardForkGbc.computeDNSAddresses(gbc.arg.EpochConfig.EnableEpochs)
	assert.Nil(t, err)

	mapAfterHardForkAddresses, err := newArgs.SmartContractParser.GetDeployedSCAddresses(genesis.DNSType)
	assert.Nil(t, err)
	assert.Equal(t, len(mapAfterHardForkAddresses), core.MaxNumShards)
	for address := range mapAddressesWithDeploy {
		_, ok := mapAfterHardForkAddresses[address]
		assert.True(t, ok)
	}
}

func TestGenesisBlockCreator_CreateGenesisBlocksJustDelegationShouldWorkAndDNS(t *testing.T) {
	scAddressBytes, _ := hex.DecodeString("00000000000000000500761b8c4a25d3979359223208b412285f635e71300102")
	stakedAddr, _ := hex.DecodeString("b00102030405060708090001020304050607080900010203040506070809000b")
	initialNodesSetup := &mock.InitialNodesHandlerStub{
		InitialNodesInfoCalled: func() (map[uint32][]nodesCoordinator.GenesisNodeInfoHandler, map[uint32][]nodesCoordinator.GenesisNodeInfoHandler) {
			return map[uint32][]nodesCoordinator.GenesisNodeInfoHandler{
				0: {
					&mock.GenesisNodeInfoHandlerMock{
						AddressBytesValue: scAddressBytes,
						PubKeyBytesValue:  bytes.Repeat([]byte{1}, 96),
					},
					&mock.GenesisNodeInfoHandlerMock{
						AddressBytesValue: stakedAddr,
						PubKeyBytesValue:  bytes.Repeat([]byte{2}, 96),
					},
				},
				1: {
					&mock.GenesisNodeInfoHandlerMock{
						AddressBytesValue: scAddressBytes,
						PubKeyBytesValue:  bytes.Repeat([]byte{3}, 96),
					},
				},
			}, make(map[uint32][]nodesCoordinator.GenesisNodeInfoHandler)
		},
		MinNumberOfNodesCalled: func() uint32 {
			return 1
		},
	}
	arg := createMockArgument(
		t,
		"testdata/genesisTest1.json",
		initialNodesSetup,
		big.NewInt(22000),
	)

	gbc, err := NewGenesisBlockCreator(arg)
	require.Nil(t, err)

	blocks, err := gbc.CreateGenesisBlocks()

	assert.Nil(t, err)
	assert.Equal(t, 3, len(blocks))
}

func TestGenesisBlockCreator_CreateGenesisBlocksStakingAndDelegationShouldWorkAndDNS(t *testing.T) {
	scAddressBytes, _ := hex.DecodeString("00000000000000000500761b8c4a25d3979359223208b412285f635e71300102")
	stakedAddr, _ := hex.DecodeString("b00102030405060708090001020304050607080900010203040506070809000b")
	stakedAddr2, _ := hex.DecodeString("d00102030405060708090001020304050607080900010203040506070809000d")
	initialNodesSetup := &mock.InitialNodesHandlerStub{
		InitialNodesInfoCalled: func() (map[uint32][]nodesCoordinator.GenesisNodeInfoHandler, map[uint32][]nodesCoordinator.GenesisNodeInfoHandler) {
			return map[uint32][]nodesCoordinator.GenesisNodeInfoHandler{
				0: {
					&mock.GenesisNodeInfoHandlerMock{
						AddressBytesValue: scAddressBytes,
						PubKeyBytesValue:  bytes.Repeat([]byte{1}, 96),
					},
					&mock.GenesisNodeInfoHandlerMock{
						AddressBytesValue: stakedAddr,
						PubKeyBytesValue:  bytes.Repeat([]byte{2}, 96),
					},
					&mock.GenesisNodeInfoHandlerMock{
						AddressBytesValue: scAddressBytes,
						PubKeyBytesValue:  bytes.Repeat([]byte{3}, 96),
					},
					&mock.GenesisNodeInfoHandlerMock{
						AddressBytesValue: stakedAddr2,
						PubKeyBytesValue:  bytes.Repeat([]byte{8}, 96),
					},
				},
				1: {
					&mock.GenesisNodeInfoHandlerMock{
						AddressBytesValue: scAddressBytes,
						PubKeyBytesValue:  bytes.Repeat([]byte{4}, 96),
					},
					&mock.GenesisNodeInfoHandlerMock{
						AddressBytesValue: scAddressBytes,
						PubKeyBytesValue:  bytes.Repeat([]byte{5}, 96),
					},
					&mock.GenesisNodeInfoHandlerMock{
						AddressBytesValue: stakedAddr2,
						PubKeyBytesValue:  bytes.Repeat([]byte{6}, 96),
					},
					&mock.GenesisNodeInfoHandlerMock{
						AddressBytesValue: stakedAddr2,
						PubKeyBytesValue:  bytes.Repeat([]byte{7}, 96),
					},
				},
			}, make(map[uint32][]nodesCoordinator.GenesisNodeInfoHandler)
		},
		MinNumberOfNodesCalled: func() uint32 {
			return 1
		},
	}
	arg := createMockArgument(
		t,
		"testdata/genesisTest2.json",
		initialNodesSetup,
		big.NewInt(47000),
	)
	arg.ShardCoordinator, _ = sharding.NewMultiShardCoordinator(2, 1)
	gbc, err := NewGenesisBlockCreator(arg)
	require.Nil(t, err)

	blocks, err := gbc.CreateGenesisBlocks()

	assert.Nil(t, err)
	assert.Equal(t, 3, len(blocks))

	_, err = arg.Accounts.Commit()
	require.Nil(t, err)

	t.Run("backwards compatibility on nonces: for a shard != 0, all accounts not having a delegation value would "+
		"have caused an artificial increase in their accounts nonce", func(t *testing.T) {
		accnt, errGet := arg.Accounts.GetExistingAccount(stakedAddr)
		require.Nil(t, errGet)
		assert.Equal(t, uint64(2), accnt.GetNonce())
	})
}

func TestGenesisBlockCreator_GetIndexingDataShouldWork(t *testing.T) {
	scAddressBytes, _ := hex.DecodeString("00000000000000000500761b8c4a25d3979359223208b412285f635e71300102")
	stakedAddr, _ := hex.DecodeString("b00102030405060708090001020304050607080900010203040506070809000b")
	stakedAddr2, _ := hex.DecodeString("d00102030405060708090001020304050607080900010203040506070809000d")
	initialGenesisNodes := map[uint32][]nodesCoordinator.GenesisNodeInfoHandler{
		0: {
			&mock.GenesisNodeInfoHandlerMock{
				AddressBytesValue: scAddressBytes,
				PubKeyBytesValue:  bytes.Repeat([]byte{1}, 96),
			},
			&mock.GenesisNodeInfoHandlerMock{
				AddressBytesValue: stakedAddr,
				PubKeyBytesValue:  bytes.Repeat([]byte{2}, 96),
			},
			&mock.GenesisNodeInfoHandlerMock{
				AddressBytesValue: scAddressBytes,
				PubKeyBytesValue:  bytes.Repeat([]byte{3}, 96),
			},
			&mock.GenesisNodeInfoHandlerMock{
				AddressBytesValue: stakedAddr2,
				PubKeyBytesValue:  bytes.Repeat([]byte{8}, 96),
			},
		},
		1: {
			&mock.GenesisNodeInfoHandlerMock{
				AddressBytesValue: scAddressBytes,
				PubKeyBytesValue:  bytes.Repeat([]byte{4}, 96),
			},
			&mock.GenesisNodeInfoHandlerMock{
				AddressBytesValue: scAddressBytes,
				PubKeyBytesValue:  bytes.Repeat([]byte{5}, 96),
			},
			&mock.GenesisNodeInfoHandlerMock{
				AddressBytesValue: stakedAddr2,
				PubKeyBytesValue:  bytes.Repeat([]byte{6}, 96),
			},
			&mock.GenesisNodeInfoHandlerMock{
				AddressBytesValue: stakedAddr2,
				PubKeyBytesValue:  bytes.Repeat([]byte{7}, 96),
			},
		},
	}
	initialNodesSetup := &mock.InitialNodesHandlerStub{
		InitialNodesInfoCalled: func() (map[uint32][]nodesCoordinator.GenesisNodeInfoHandler, map[uint32][]nodesCoordinator.GenesisNodeInfoHandler) {
			return initialGenesisNodes, make(map[uint32][]nodesCoordinator.GenesisNodeInfoHandler)
		},
		MinNumberOfNodesCalled: func() uint32 {
			return 1
		},
	}
	arg := createMockArgument(
		t,
		"testdata/genesisTest2.json",
		initialNodesSetup,
		big.NewInt(47000),
	)
	gbc, err := NewGenesisBlockCreator(arg)
	require.Nil(t, err)

	blocks, err := gbc.CreateGenesisBlocks()
	assert.Nil(t, err)
	assert.Equal(t, 3, len(blocks))

	indexingData := gbc.GetIndexingData()

	numDNSTypeScTxs := 256
	numDefaultTypeScTxs := 1
	numSystemSC := 4

	numInitialNodes := 0
	for k := range initialGenesisNodes {
		numInitialNodes += len(initialGenesisNodes[k])
	}

	reqNumDeployInitialScTxs := numDNSTypeScTxs + numDefaultTypeScTxs
	reqNumScrs := getRequiredNumScrsTxs(indexingData, 0)
	reqNumDelegationTxs := 4
	assert.Equal(t, reqNumDeployInitialScTxs, len(indexingData[0].DeployInitialScTxs))
	assert.Equal(t, 0, len(indexingData[0].DeploySystemScTxs))
	assert.Equal(t, reqNumDelegationTxs, len(indexingData[0].DelegationTxs))
	assert.Equal(t, 0, len(indexingData[0].StakingTxs))
	assert.Equal(t, reqNumScrs, len(indexingData[0].ScrsTxs))

	reqNumDeployInitialScTxs = numDNSTypeScTxs
	reqNumScrs = getRequiredNumScrsTxs(indexingData, 1)
	assert.Equal(t, reqNumDeployInitialScTxs, len(indexingData[1].DeployInitialScTxs))
	assert.Equal(t, 0, len(indexingData[1].DeploySystemScTxs))
	assert.Equal(t, 0, len(indexingData[1].DelegationTxs))
	assert.Equal(t, 0, len(indexingData[1].StakingTxs))
	assert.Equal(t, reqNumScrs, len(indexingData[1].ScrsTxs))

	reqNumScrs = getRequiredNumScrsTxs(indexingData, core.MetachainShardId)
	assert.Equal(t, 0, len(indexingData[core.MetachainShardId].DeployInitialScTxs))
	assert.Equal(t, numSystemSC, len(indexingData[core.MetachainShardId].DeploySystemScTxs))
	assert.Equal(t, 0, len(indexingData[core.MetachainShardId].DelegationTxs))
	assert.Equal(t, numInitialNodes, len(indexingData[core.MetachainShardId].StakingTxs))
	assert.Equal(t, reqNumScrs, len(indexingData[core.MetachainShardId].ScrsTxs))
}

func getRequiredNumScrsTxs(idata map[uint32]*genesis.IndexingData, shardId uint32) int {
	n := 2 * (len(idata[shardId].DeployInitialScTxs) + len(idata[shardId].DeploySystemScTxs) + len(idata[shardId].DelegationTxs))
	n += 3 * len(idata[shardId].StakingTxs)
	return n
}

func TestCreateArgsGenesisBlockCreator_ShouldErrWhenGetNewArgForShardFails(t *testing.T) {
	scAddressBytes, _ := hex.DecodeString("00000000000000000500761b8c4a25d3979359223208b412285f635e71300102")
	shardIDs := []uint32{0, 1}
	mapArgsGenesisBlockCreator := make(map[uint32]ArgsGenesisBlockCreator)
	initialNodesSetup := createDummyNodesHandler(scAddressBytes)
	arg := createMockArgument(
		t,
		"testdata/genesisTest1.json",
		initialNodesSetup,
		big.NewInt(22000),
	)

	arg.ShardCoordinator = &mock.ShardCoordinatorMock{SelfShardId: 1}
	arg.TrieStorageManagers = make(map[string]common.StorageManager)
	gbc, err := NewGenesisBlockCreator(arg)
	require.Nil(t, err)

	err = gbc.createArgsGenesisBlockCreator(shardIDs, mapArgsGenesisBlockCreator)
	assert.True(t, errors.Is(err, trie.ErrNilTrieStorage))
}

func TestCreateArgsGenesisBlockCreator_ShouldWork(t *testing.T) {
	shardIDs := []uint32{0, 1}
	mapArgsGenesisBlockCreator := make(map[uint32]ArgsGenesisBlockCreator)
	scAddressBytes, _ := hex.DecodeString("00000000000000000500761b8c4a25d3979359223208b412285f635e71300102")
	initialNodesSetup := &mock.InitialNodesHandlerStub{
		InitialNodesInfoCalled: func() (map[uint32][]nodesCoordinator.GenesisNodeInfoHandler, map[uint32][]nodesCoordinator.GenesisNodeInfoHandler) {
			return map[uint32][]nodesCoordinator.GenesisNodeInfoHandler{
				0: {
					&mock.GenesisNodeInfoHandlerMock{
						AddressBytesValue: scAddressBytes,
						PubKeyBytesValue:  bytes.Repeat([]byte{1}, 96),
					},
				},
				1: {
					&mock.GenesisNodeInfoHandlerMock{
						AddressBytesValue: scAddressBytes,
						PubKeyBytesValue:  bytes.Repeat([]byte{3}, 96),
					},
				},
			}, make(map[uint32][]nodesCoordinator.GenesisNodeInfoHandler)
		},
		MinNumberOfNodesCalled: func() uint32 {
			return 1
		},
	}
	arg := createMockArgument(
		t,
		"testdata/genesisTest1.json",
		initialNodesSetup,
		big.NewInt(22000),
	)
	gbc, err := NewGenesisBlockCreator(arg)
	require.Nil(t, err)

	err = gbc.createArgsGenesisBlockCreator(shardIDs, mapArgsGenesisBlockCreator)
	assert.Nil(t, err)
	require.Equal(t, 2, len(mapArgsGenesisBlockCreator))
	assert.Equal(t, uint32(0), mapArgsGenesisBlockCreator[0].ShardCoordinator.SelfId())
	assert.Equal(t, uint32(1), mapArgsGenesisBlockCreator[1].ShardCoordinator.SelfId())
}

func TestCreateHardForkBlockProcessors_ShouldWork(t *testing.T) {
	selfShardID := uint32(0)
	shardIDs := []uint32{1, core.MetachainShardId}
	mapArgsGenesisBlockCreator := make(map[uint32]ArgsGenesisBlockCreator)
	mapHardForkBlockProcessor := make(map[uint32]update.HardForkBlockProcessor)
	scAddressBytes, _ := hex.DecodeString("00000000000000000500761b8c4a25d3979359223208b412285f635e71300102")
	initialNodesSetup := &mock.InitialNodesHandlerStub{
		InitialNodesInfoCalled: func() (map[uint32][]nodesCoordinator.GenesisNodeInfoHandler, map[uint32][]nodesCoordinator.GenesisNodeInfoHandler) {
			return map[uint32][]nodesCoordinator.GenesisNodeInfoHandler{
				0: {
					&mock.GenesisNodeInfoHandlerMock{
						AddressBytesValue: scAddressBytes,
						PubKeyBytesValue:  bytes.Repeat([]byte{1}, 96),
					},
				},
				1: {
					&mock.GenesisNodeInfoHandlerMock{
						AddressBytesValue: scAddressBytes,
						PubKeyBytesValue:  bytes.Repeat([]byte{3}, 96),
					},
				},
			}, make(map[uint32][]nodesCoordinator.GenesisNodeInfoHandler)
		},
		MinNumberOfNodesCalled: func() uint32 {
			return 1
		},
	}
	arg := createMockArgument(
		t,
		"testdata/genesisTest1.json",
		initialNodesSetup,
		big.NewInt(22000),
	)
	arg.importHandler = &updateMock.ImportHandlerStub{
		GetAccountsDBForShardCalled: func(shardID uint32) state.AccountsAdapter {
			return &stateMock.AccountsStub{}
		},
	}
	gbc, err := NewGenesisBlockCreator(arg)
	require.Nil(t, err)

	_ = gbc.createArgsGenesisBlockCreator(shardIDs, mapArgsGenesisBlockCreator)

	err = createHardForkBlockProcessors(selfShardID, shardIDs, mapArgsGenesisBlockCreator, mapHardForkBlockProcessor)
	assert.Nil(t, err)
	require.Equal(t, 2, len(mapHardForkBlockProcessor))
}

func createDummyNodesHandler(scAddressBytes []byte) genesis.InitialNodesHandler {
	return &mock.InitialNodesHandlerStub{
		InitialNodesInfoCalled: func() (map[uint32][]nodesCoordinator.GenesisNodeInfoHandler, map[uint32][]nodesCoordinator.GenesisNodeInfoHandler) {
			return map[uint32][]nodesCoordinator.GenesisNodeInfoHandler{
				0: {
					&mock.GenesisNodeInfoHandlerMock{
						AddressBytesValue: scAddressBytes,
						PubKeyBytesValue:  bytes.Repeat([]byte{1}, 96),
					},
				},
				1: {
					&mock.GenesisNodeInfoHandlerMock{
						AddressBytesValue: scAddressBytes,
						PubKeyBytesValue:  bytes.Repeat([]byte{3}, 96),
					},
				},
			}, make(map[uint32][]nodesCoordinator.GenesisNodeInfoHandler)
		},
		MinNumberOfNodesCalled: func() uint32 {
			return 1
		},
	}
}

func TestCreateArgsGenesisBlockCreator_ShouldWorkAndCreateEmpty(t *testing.T) {
	t.Parallel()

	arg := createMockArgument(t, "testdata/genesisTest1.json", &mock.InitialNodesHandlerStub{}, big.NewInt(22000))
	arg.StartEpochNum = 1
	gbc, err := NewGenesisBlockCreator(arg)
	require.NoError(t, err)
	require.NotNil(t, gbc)

	blocks, err := gbc.CreateGenesisBlocks()
	assert.Nil(t, err)
	assert.Equal(t, 3, len(blocks))
	for _, block := range blocks {
		assert.Zero(t, block.GetNonce())
		assert.Zero(t, block.GetRound())
		assert.Zero(t, block.GetEpoch())
	}
}<|MERGE_RESOLUTION|>--- conflicted
+++ resolved
@@ -173,9 +173,6 @@
 				PenalizedTooMuchGasEnableEpoch: 0,
 			},
 		},
-<<<<<<< HEAD
-		TxExecutionOrderHandler: &commonMocks.TxExecutionOrderHandlerStub{},
-=======
 		RoundConfig: &config.RoundConfig{
 			RoundActivations: map[string]config.ActivationRoundByName{
 				"DisableAsyncCallV1": {
@@ -183,7 +180,7 @@
 				},
 			},
 		},
->>>>>>> 7c5d69e1
+		TxExecutionOrderHandler: &commonMocks.TxExecutionOrderHandlerStub{},
 	}
 
 	arg.ShardCoordinator = &mock.ShardCoordinatorMock{
