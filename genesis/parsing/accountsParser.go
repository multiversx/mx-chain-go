--- conflicted
+++ resolved
@@ -442,7 +442,6 @@
 	return nil
 }
 
-<<<<<<< HEAD
 func (ap *accountsParser) setTxPoolAndMiniBlock(
 	txsPoolPerShard map[uint32]*outportcore.TransactionPool,
 	miniBlocks []*block.MiniBlock,
@@ -460,33 +459,20 @@
 	}
 	tx.Signature = []byte(common.GenesisTxSignatureString)
 	tx.GasLimit = uint64(0)
-=======
-		txsPoolPerShard[senderShardID].Transactions[hex.EncodeToString(txHash)] = &outportcore.TxInfo{
-			Transaction: tx,
-			FeeInfo: &outportcore.FeeInfo{
-				Fee:            big.NewInt(0),
-				InitialPaidFee: big.NewInt(0),
+
+	txsPoolPerShard[senderShardID].Transactions[hex.EncodeToString(txHash)] = &outportcore.TxInfo{
+		Transaction: tx,
+		FeeInfo:     &outportcore.FeeInfo{Fee: big.NewInt(0),
+	InitialPaidFee: big.NewInt(0),
 			},
 		}
 
-		txsPoolPerShard[receiverShardID].Transactions[hex.EncodeToString(txHash)] = &outportcore.TxInfo{
-			Transaction: tx,
-			FeeInfo: &outportcore.FeeInfo{
-				Fee:            big.NewInt(0),
-				InitialPaidFee: big.NewInt(0),
+	txsPoolPerShard[receiverShardID].Transactions[hex.EncodeToString(txHash)] = &outportcore.TxInfo{
+		Transaction: tx,
+		FeeInfo:     &outportcore.FeeInfo{Fee: big.NewInt(0),
+	InitialPaidFee: big.NewInt(0),
 			},
 		}
->>>>>>> 58c66cc7
-
-	txsPoolPerShard[senderShardID].Transactions[string(txHash)] = &outportcore.TxInfo{
-		Transaction: tx,
-		FeeInfo:     &outportcore.FeeInfo{Fee: big.NewInt(0)},
-	}
-
-	txsPoolPerShard[receiverShardID].Transactions[string(txHash)] = &outportcore.TxInfo{
-		Transaction: tx,
-		FeeInfo:     &outportcore.FeeInfo{Fee: big.NewInt(0)},
-	}
 
 	for _, miniBlock := range miniBlocks {
 		if senderShardID == miniBlock.GetSenderShardID() &&
