--- conflicted
+++ resolved
@@ -250,16 +250,12 @@
 	return accounts
 }
 
-<<<<<<< HEAD
 // GenesisMintingAddress returns the encoded genesis minting address
 func (ap *accountsParser) GenesisMintingAddress() string {
 	return ap.pubkeyConverter.Encode(ap.minterAddressBytes)
 }
 
-// InitialAccountsSplitOnAddressesShards gets the initial accounts of the nodes split on the addresses's shards
-=======
 // InitialAccountsSplitOnAddressesShards gets the initial accounts of the nodes split on the addresses' shards
->>>>>>> 492931a9
 func (ap *accountsParser) InitialAccountsSplitOnAddressesShards(
 	shardCoordinator sharding.Coordinator,
 ) (map[uint32][]genesis.InitialAccountHandler, error) {
@@ -371,7 +367,6 @@
 	return miniBlocks
 }
 
-<<<<<<< HEAD
 func (ap *accountsParser) putMintingTxsInPoolAndCreateMiniBlock(
 	txs []coreData.TransactionHandler,
 	txsPoolPerShard map[uint32]*outportcore.Pool,
@@ -399,8 +394,6 @@
 	return miniBlock, nil
 }
 
-=======
->>>>>>> 492931a9
 func (ap *accountsParser) getAllTxs(
 	indexingData map[uint32]*genesis.IndexingData,
 ) []coreData.TransactionHandler {
