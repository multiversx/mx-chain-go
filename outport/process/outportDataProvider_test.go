package process

import (
	"crypto/rand"
	"encoding/hex"
	"errors"
	"fmt"
	"testing"

	"github.com/multiversx/mx-chain-core-go/data/block"
	outportcore "github.com/multiversx/mx-chain-core-go/data/outport"
	"github.com/multiversx/mx-chain-core-go/data/rewardTx"
	"github.com/multiversx/mx-chain-core-go/data/smartContractResult"
	"github.com/multiversx/mx-chain-core-go/data/transaction"
	"github.com/stretchr/testify/require"

	"github.com/multiversx/mx-chain-go/outport/mock"
	"github.com/multiversx/mx-chain-go/outport/process/transactionsfee"
	"github.com/multiversx/mx-chain-go/testscommon"
	commonMocks "github.com/multiversx/mx-chain-go/testscommon/common"
	"github.com/multiversx/mx-chain-go/testscommon/dataRetriever"
	"github.com/multiversx/mx-chain-go/testscommon/enableEpochsHandlerMock"
	"github.com/multiversx/mx-chain-go/testscommon/genericMocks"
	"github.com/multiversx/mx-chain-go/testscommon/hashingMocks"
	"github.com/multiversx/mx-chain-go/testscommon/marshallerMock"
	"github.com/multiversx/mx-chain-go/testscommon/shardingMocks"
<<<<<<< HEAD
	"github.com/multiversx/mx-chain-go/testscommon/state"
=======
>>>>>>> de2627d2
)

func createArgOutportDataProvider() ArgOutportDataProvider {
	txsFeeProc, _ := transactionsfee.NewTransactionsFeeProcessor(transactionsfee.ArgTransactionsFeeProcessor{
		Marshaller:          &marshallerMock.MarshalizerMock{},
		TransactionsStorer:  &genericMocks.StorerMock{},
		ShardCoordinator:    &testscommon.ShardsCoordinatorMock{},
		TxFeeCalculator:     &mock.EconomicsHandlerMock{},
		ArgsParser:          &testscommon.ArgumentParserMock{},
		EnableEpochsHandler: enableEpochsHandlerMock.NewEnableEpochsHandlerStub(),
	})

	return ArgOutportDataProvider{
		AlteredAccountsProvider:  &testscommon.AlteredAccountsProviderStub{},
		TransactionsFeeProcessor: txsFeeProc,
		TxCoordinator:            &testscommon.TransactionCoordinatorMock{},
		NodesCoordinator:         &shardingMocks.NodesCoordinatorMock{},
		GasConsumedProvider:      &testscommon.GasHandlerStub{},
		EconomicsData:            &mock.EconomicsHandlerMock{},
		ShardCoordinator:         &testscommon.ShardsCoordinatorMock{},
		ExecutionOrderHandler:    &commonMocks.TxExecutionOrderHandlerStub{},
		Marshaller:               &marshallerMock.MarshalizerMock{},
		Hasher:                   &hashingMocks.HasherMock{},
<<<<<<< HEAD
		StateAccessesCollector:   &state.StateAccessesCollectorStub{},
=======
		ProofsPool:               &dataRetriever.ProofsPoolMock{},
		EnableEpochsHandler:      enableEpochsHandlerMock.NewEnableEpochsHandlerStubWithNoFlagsDefined(),
>>>>>>> de2627d2
	}
}

func TestNewOutportDataProvider(t *testing.T) {
	t.Parallel()

	arg := createArgOutportDataProvider()
	outportDataP, err := NewOutportDataProvider(arg)
	require.Nil(t, err)
	require.False(t, outportDataP.IsInterfaceNil())
}

func TestPrepareOutportSaveBlockDataNilHeader(t *testing.T) {
	t.Parallel()

	arg := createArgOutportDataProvider()
	outportDataP, _ := NewOutportDataProvider(arg)

	_, err := outportDataP.PrepareOutportSaveBlockData(ArgPrepareOutportSaveBlockData{})
	require.Equal(t, ErrNilHeaderHandler, err)
}

func TestPrepareOutportSaveBlockDataNilBody(t *testing.T) {
	t.Parallel()

	arg := createArgOutportDataProvider()
	outportDataP, _ := NewOutportDataProvider(arg)

	_, err := outportDataP.PrepareOutportSaveBlockData(ArgPrepareOutportSaveBlockData{
		Header: &block.Header{},
	})
	require.Equal(t, ErrNilBodyHandler, err)
}

func TestPrepareOutportSaveBlockData(t *testing.T) {
	t.Parallel()

	arg := createArgOutportDataProvider()
	arg.NodesCoordinator = &shardingMocks.NodesCoordinatorMock{
		GetValidatorsPublicKeysCalled: func(randomness []byte, round uint64, shardId uint32, epoch uint32) (string, []string, error) {
			return "", nil, nil
		},
		GetValidatorsIndexesCalled: func(publicKeys []string, epoch uint32) ([]uint64, error) {
			return []uint64{0, 1}, nil
		},
	}
	outportDataP, _ := NewOutportDataProvider(arg)

	res, err := outportDataP.PrepareOutportSaveBlockData(ArgPrepareOutportSaveBlockData{
		Header:     &block.Header{},
		Body:       &block.Body{},
		HeaderHash: []byte("something"),
	})
	require.Nil(t, err)
	require.NotNil(t, res)
	require.NotNil(t, res.HeaderDataWithBody.HeaderHash)
	require.NotNil(t, res.HeaderDataWithBody.Body)
	require.NotNil(t, res.HeaderDataWithBody.Header)
	require.NotNil(t, res.SignersIndexes)
	require.NotNil(t, res.HeaderGasConsumption)
	require.NotNil(t, res.TransactionPool)
}

func TestOutportDataProvider_GetIntraShardMiniBlocks(t *testing.T) {
	t.Parallel()

	mb1 := &block.MiniBlock{
		Type:     block.SmartContractResultBlock,
		TxHashes: [][]byte{[]byte("scr1")},
	}
	mb2 := &block.MiniBlock{
		SenderShardID:   0,
		ReceiverShardID: 1,
		Type:            block.SmartContractResultBlock,
		TxHashes:        [][]byte{[]byte("scr2"), []byte("scr3")},
	}
	mb3 := &block.MiniBlock{
		Type:     block.SmartContractResultBlock,
		TxHashes: [][]byte{[]byte("scr4"), []byte("scr5")},
	}

	arg := createArgOutportDataProvider()
	arg.NodesCoordinator = &shardingMocks.NodesCoordinatorMock{
		GetValidatorsPublicKeysCalled: func(randomness []byte, round uint64, shardId uint32, epoch uint32) (string, []string, error) {
			return "", nil, nil
		},
		GetValidatorsIndexesCalled: func(publicKeys []string, epoch uint32) ([]uint64, error) {
			return []uint64{0, 1}, nil
		},
	}
	arg.TxCoordinator = &testscommon.TransactionCoordinatorMock{
		GetCreatedInShardMiniBlocksCalled: func() []*block.MiniBlock {
			return []*block.MiniBlock{mb1, mb3}
		},
	}
	outportDataP, _ := NewOutportDataProvider(arg)

	res, err := outportDataP.PrepareOutportSaveBlockData(ArgPrepareOutportSaveBlockData{
		Header: &block.Header{},
		Body: &block.Body{
			MiniBlocks: []*block.MiniBlock{mb1, mb2},
		},
		HeaderHash: []byte("something"),
	})
	require.Nil(t, err)
	require.Equal(t, []*block.MiniBlock{mb3}, res.HeaderDataWithBody.IntraShardMiniBlocks)
}

func Test_extractExecutedTxsFromMb(t *testing.T) {
	t.Parallel()

	t.Run("nil mini block header", func(t *testing.T) {
		executedTxHashes := make(map[string]struct{})
		err := extractExecutedTxsFromMb(nil, &block.MiniBlock{}, executedTxHashes)
		require.Equal(t, ErrNilMiniBlockHeaderHandler, err)
		require.Equal(t, 0, len(executedTxHashes))
	})
	t.Run("nil mini block", func(t *testing.T) {
		executedTxHashes := make(map[string]struct{})
		err := extractExecutedTxsFromMb(&block.MiniBlockHeader{}, nil, executedTxHashes)
		require.Equal(t, ErrNilMiniBlock, err)
		require.Equal(t, 0, len(executedTxHashes))
	})
	t.Run("nil executed tx hashes", func(t *testing.T) {
		err := extractExecutedTxsFromMb(&block.MiniBlockHeader{}, &block.MiniBlock{}, nil)
		require.Equal(t, ErrNilExecutedTxHashes, err)
	})
	t.Run("should skip peer miniBlocks", func(t *testing.T) {
		executedTxHashes := make(map[string]struct{})
		mbHeader := &block.MiniBlockHeader{
			Type: block.PeerBlock,
		}
		err := extractExecutedTxsFromMb(mbHeader, &block.MiniBlock{}, executedTxHashes)
		require.Nil(t, err)
		require.Equal(t, 0, len(executedTxHashes))
	})
	t.Run("should skip processed miniBlocks", func(t *testing.T) {
		executedTxHashes := make(map[string]struct{})
		mbs, mbHeaders := createMbsAndMbHeaders(1, 10)
		mbHeaders[0].Type = block.TxBlock
		err := mbHeaders[0].SetProcessingType(int32(block.Processed))
		require.Nil(t, err)

		err = extractExecutedTxsFromMb(&mbHeaders[0], mbs[0], executedTxHashes)
		require.Nil(t, err)
		require.Equal(t, 0, len(executedTxHashes))
	})

	t.Run("should only return processed range (first txs in range)", func(t *testing.T) {
		executedTxHashes := make(map[string]struct{})
		mbs, mbHeaders := createMbsAndMbHeaders(1, 10)
		mbHeaders[0].Type = block.TxBlock
		_ = mbHeaders[0].SetIndexOfFirstTxProcessed(0)
		_ = mbHeaders[0].SetIndexOfLastTxProcessed(5)

		err := extractExecutedTxsFromMb(&mbHeaders[0], mbs[0], executedTxHashes)
		require.Nil(t, err)
		require.Equal(t, 6, len(executedTxHashes))
		for i := 0; i < 6; i++ {
			_, ok := executedTxHashes[string(mbs[0].TxHashes[i])]
			require.True(t, ok)
		}
	})
	t.Run("should only return processed range (last txs in range)", func(t *testing.T) {
		executedTxHashes := make(map[string]struct{})
		mbs, mbHeaders := createMbsAndMbHeaders(1, 10)
		mbHeaders[0].Type = block.TxBlock
		_ = mbHeaders[0].SetIndexOfFirstTxProcessed(5)
		_ = mbHeaders[0].SetIndexOfLastTxProcessed(9)

		err := extractExecutedTxsFromMb(&mbHeaders[0], mbs[0], executedTxHashes)
		require.Nil(t, err)
		require.Equal(t, 5, len(executedTxHashes))
		for i := 5; i < 10; i++ {
			_, ok := executedTxHashes[string(mbs[0].TxHashes[i])]
			require.True(t, ok)
		}
	})
	t.Run("should only return processed range (middle txs in range)", func(t *testing.T) {
		executedTxHashes := make(map[string]struct{})
		mbs, mbHeaders := createMbsAndMbHeaders(1, 10)
		mbHeaders[0].Type = block.TxBlock
		_ = mbHeaders[0].SetIndexOfFirstTxProcessed(3)
		_ = mbHeaders[0].SetIndexOfLastTxProcessed(7)

		err := extractExecutedTxsFromMb(&mbHeaders[0], mbs[0], executedTxHashes)
		require.Nil(t, err)
		require.Equal(t, 5, len(executedTxHashes))
		for i := 3; i < 8; i++ {
			_, ok := executedTxHashes[string(mbs[0].TxHashes[i])]
			require.True(t, ok)
		}
	})
	t.Run("should only return processed range (all txs in range)", func(t *testing.T) {
		executedTxHashes := make(map[string]struct{})
		mbs, mbHeaders := createMbsAndMbHeaders(1, 10)
		mbHeaders[0].Type = block.TxBlock
		_ = mbHeaders[0].SetIndexOfFirstTxProcessed(0)
		_ = mbHeaders[0].SetIndexOfLastTxProcessed(9)

		err := extractExecutedTxsFromMb(&mbHeaders[0], mbs[0], executedTxHashes)
		require.Nil(t, err)
		require.Equal(t, 10, len(executedTxHashes))
		for i := 0; i < 10; i++ {
			_, ok := executedTxHashes[string(mbs[0].TxHashes[i])]
			require.True(t, ok)
		}
	})
}

func Test_setExecutionOrderInTransactionPool(t *testing.T) {
	t.Parallel()

	t.Run("nil pool", func(t *testing.T) {
		args := createArgOutportDataProvider()
		odp, _ := NewOutportDataProvider(args)
		txHashes := createRandTxHashes(10)
		odp.executionOrderHandler = &commonMocks.TxExecutionOrderHandlerStub{
			GetItemsCalled: func() [][]byte {
				return txHashes
			},
		}

		orderedHashes, numProcessed := odp.setExecutionOrderInTransactionPool(nil)
		require.Equal(t, 0, numProcessed)
		require.Equal(t, len(txHashes), len(orderedHashes))
		for i := 0; i < len(txHashes); i++ {
			require.Equal(t, txHashes[i], orderedHashes[i])
		}
	})
	t.Run("nil pool txs, scrs, rewards", func(t *testing.T) {
		args := createArgOutportDataProvider()
		odp, _ := NewOutportDataProvider(args)
		pool := &outportcore.TransactionPool{
			Transactions:         nil,
			SmartContractResults: nil,
			Rewards:              nil,
		}

		txHashes := createRandTxHashes(10)
		odp.executionOrderHandler = &commonMocks.TxExecutionOrderHandlerStub{
			GetItemsCalled: func() [][]byte {
				return txHashes
			},
		}

		orderedHashes, numProcessed := odp.setExecutionOrderInTransactionPool(pool)
		require.Equal(t, 0, numProcessed)
		require.Equal(t, len(txHashes), len(orderedHashes))
	})
	t.Run("transactions not found in pool txs, scrs or rewards", func(t *testing.T) {
		args := createArgOutportDataProvider()
		odp, _ := NewOutportDataProvider(args)
		pool := &outportcore.TransactionPool{
			Transactions: map[string]*outportcore.TxInfo{
				"tx1": {
					Transaction: &transaction.Transaction{
						Nonce: 0,
					},
				},
			},
			SmartContractResults: map[string]*outportcore.SCRInfo{
				"scr1": {
					SmartContractResult: &smartContractResult.SmartContractResult{
						Nonce: 0,
					},
				},
			},
			Rewards: map[string]*outportcore.RewardInfo{
				"reward1": {
					Reward: &rewardTx.RewardTx{
						Epoch: 0,
					},
				},
			},
		}

		txHashes := createRandTxHashes(10)
		odp.executionOrderHandler = &commonMocks.TxExecutionOrderHandlerStub{
			GetItemsCalled: func() [][]byte {
				return txHashes
			},
		}

		orderedHashes, numProcessed := odp.setExecutionOrderInTransactionPool(pool)
		require.Equal(t, 0, numProcessed)
		require.Equal(t, len(txHashes), len(orderedHashes))
	})

	t.Run("transactions partially found (first txs in list) in pool txs, scrs or rewards", func(t *testing.T) {
		args := createArgOutportDataProvider()
		odp, _ := NewOutportDataProvider(args)
		txHashes := createRandTxHashes(10)
		pool := &outportcore.TransactionPool{
			Transactions: map[string]*outportcore.TxInfo{
				hex.EncodeToString(txHashes[0]): {
					Transaction: &transaction.Transaction{
						Nonce: 0,
					},
				},
			},
			SmartContractResults: map[string]*outportcore.SCRInfo{
				hex.EncodeToString(txHashes[1]): {
					SmartContractResult: &smartContractResult.SmartContractResult{
						Nonce: 0,
					},
				},
			},
			Rewards: map[string]*outportcore.RewardInfo{
				hex.EncodeToString(txHashes[2]): {
					Reward: &rewardTx.RewardTx{
						Epoch: 0,
					},
				},
			},
		}

		odp.executionOrderHandler = &commonMocks.TxExecutionOrderHandlerStub{
			GetItemsCalled: func() [][]byte {
				return txHashes
			},
		}

		orderedHashes, numProcessed := odp.setExecutionOrderInTransactionPool(pool)
		require.Equal(t, 3, numProcessed)
		require.Equal(t, uint32(0), pool.Transactions[hex.EncodeToString(txHashes[0])].GetExecutionOrder())
		require.Equal(t, uint32(1), pool.SmartContractResults[hex.EncodeToString(txHashes[1])].GetExecutionOrder())
		require.Equal(t, uint32(2), pool.Rewards[hex.EncodeToString(txHashes[2])].GetExecutionOrder())
		require.Equal(t, len(txHashes), len(orderedHashes))
	})
	t.Run("transactions partially found (last txs in list) in pool txs, scrs or rewards", func(t *testing.T) {
		args := createArgOutportDataProvider()
		odp, _ := NewOutportDataProvider(args)
		txHashes := createRandTxHashes(10)
		pool := &outportcore.TransactionPool{
			Transactions: map[string]*outportcore.TxInfo{
				hex.EncodeToString(txHashes[7]): {
					Transaction: &transaction.Transaction{
						Nonce: 0,
					},
				},
			},
			SmartContractResults: map[string]*outportcore.SCRInfo{
				hex.EncodeToString(txHashes[8]): {
					SmartContractResult: &smartContractResult.SmartContractResult{
						Nonce: 0,
					},
				},
			},
			Rewards: map[string]*outportcore.RewardInfo{
				hex.EncodeToString(txHashes[9]): {
					Reward: &rewardTx.RewardTx{
						Epoch: 0,
					},
				},
			},
		}

		odp.executionOrderHandler = &commonMocks.TxExecutionOrderHandlerStub{
			GetItemsCalled: func() [][]byte {
				return txHashes
			},
		}

		orderedHashes, numProcessed := odp.setExecutionOrderInTransactionPool(pool)
		require.Equal(t, 3, numProcessed)
		require.Equal(t, uint32(7), pool.Transactions[hex.EncodeToString(txHashes[7])].GetExecutionOrder())
		require.Equal(t, uint32(8), pool.SmartContractResults[hex.EncodeToString(txHashes[8])].GetExecutionOrder())
		require.Equal(t, uint32(9), pool.Rewards[hex.EncodeToString(txHashes[9])].GetExecutionOrder())
		require.Equal(t, len(txHashes), len(orderedHashes))
	})
}

func Test_checkTxOrder(t *testing.T) {
	t.Parallel()

	t.Run("nil ordered txHashes with empty executed txs", func(t *testing.T) {
		err := checkTxOrder(nil, make(map[string]struct{}), 0)
		require.Nil(t, err)
	})
	t.Run("nil ordered txHashes with non-empty executed txs", func(t *testing.T) {
		err := checkTxOrder(nil, map[string]struct{}{"txHash": {}}, 0)
		require.True(t, errors.Is(err, ErrExecutedTxNotFoundInOrderedTxs))
	})
	t.Run("nil executed txHashes with empty ordered txHashes", func(t *testing.T) {
		err := checkTxOrder(make([][]byte, 0), nil, 0)
		require.Nil(t, err)
	})
	t.Run("nil executed txHashes with non-empty ordered txHashes", func(t *testing.T) {
		err := checkTxOrder([][]byte{{'a'}}, nil, 0)
		require.True(t, errors.Is(err, ErrOrderedTxNotFound))
	})
	t.Run("foundTxHashes < len(orderedTxHashes)", func(t *testing.T) {
		err := checkTxOrder(make([][]byte, 1), make(map[string]struct{}), 0)
		require.True(t, errors.Is(err, ErrOrderedTxNotFound))
	})
	t.Run("foundTxHashes == len(orderedTxHashes) and all txHashes found", func(t *testing.T) {
		orderedTxHashes := createRandTxHashes(10)
		executedTxHashes := make(map[string]struct{})
		for _, txHash := range orderedTxHashes {
			executedTxHashes[string(txHash)] = struct{}{}
		}

		err := checkTxOrder(orderedTxHashes, executedTxHashes, len(orderedTxHashes))
		require.Nil(t, err)
	})
	t.Run("foundTxHashes == len(orderedTxHashes) and not all executed txHashes found", func(t *testing.T) {
		orderedTxHashes := createRandTxHashes(10)
		executedTxHashes := make(map[string]struct{})
		for _, txHash := range orderedTxHashes {
			executedTxHashes[string(txHash)] = struct{}{}
		}
		executedTxHashes["newTxHash"] = struct{}{}
		err := checkTxOrder(orderedTxHashes, executedTxHashes, len(orderedTxHashes))
		require.True(t, errors.Is(err, ErrExecutedTxNotFoundInOrderedTxs))
	})
}

func Test_checkBodyTransactionsHaveOrder(t *testing.T) {
	t.Parallel()

	t.Run("nil orderedTxHashes", func(t *testing.T) {
		err := checkBodyTransactionsHaveOrder(nil, make(map[string]struct{}))
		require.Nil(t, err)
	})
	t.Run("empty orderedTxHashes", func(t *testing.T) {
		err := checkBodyTransactionsHaveOrder(make([][]byte, 0), make(map[string]struct{}))
		require.Nil(t, err)
	})

	t.Run("nil executedTxHashes", func(t *testing.T) {
		err := checkBodyTransactionsHaveOrder(createRandTxHashes(10), nil)
		require.Equal(t, ErrNilExecutedTxHashes, err)
	})
	t.Run("empty executedTxHashes", func(t *testing.T) {
		err := checkBodyTransactionsHaveOrder(createRandTxHashes(10), make(map[string]struct{}))
		require.Nil(t, err)
	})
	t.Run("executedTxHashes not found in orderedTxHashes", func(t *testing.T) {
		orderedTxHashes := createRandTxHashes(10)
		executedTxHashes := make(map[string]struct{})
		for _, txHash := range orderedTxHashes {
			executedTxHashes[string(txHash)] = struct{}{}
		}

		executedTxHashes["newTxHash"] = struct{}{}
		err := checkBodyTransactionsHaveOrder(orderedTxHashes, executedTxHashes)
		require.True(t, errors.Is(err, ErrExecutedTxNotFoundInOrderedTxs))
	})
}

func Test_collectExecutedTxHashes(t *testing.T) {
	t.Parallel()

	t.Run("mismatch between miniblocks and miniblock headers", func(t *testing.T) {
		mbs, mbHeaders := createMbsAndMbHeaders(1, 10)
		mbHeaders = mbHeaders[:len(mbHeaders)-1]
		body := &block.Body{
			MiniBlocks: mbs,
		}
		header := &block.Header{
			MiniBlockHeaders: mbHeaders,
		}

		_, err := collectExecutedTxHashes(body, header)
		require.Equal(t, ErrMiniBlocksHeadersMismatch, err)

		// more mbs
		mbs, mbHeaders = createMbsAndMbHeaders(100, 10)
		mbHeaders = mbHeaders[:len(mbHeaders)-1]
		body = &block.Body{
			MiniBlocks: mbs,
		}
		header = &block.Header{
			MiniBlockHeaders: mbHeaders,
		}

		_, err = collectExecutedTxHashes(body, header)
		require.Equal(t, ErrMiniBlocksHeadersMismatch, err)
	})
	t.Run("should work with empty miniBlocks", func(t *testing.T) {
		mbs, mbHeaders := createMbsAndMbHeaders(10, 0)
		body := &block.Body{
			MiniBlocks: mbs,
		}
		header := &block.Header{
			MiniBlockHeaders: mbHeaders,
		}

		collectedTxs, err := collectExecutedTxHashes(body, header)
		require.Nil(t, err)
		require.Equal(t, 0, len(collectedTxs))
	})
	t.Run("should work with nil miniBlocks", func(t *testing.T) {
		mbs := []*block.MiniBlock(nil)
		mbHeaders := []block.MiniBlockHeader(nil)
		body := &block.Body{
			MiniBlocks: mbs,
		}
		header := &block.Header{
			MiniBlockHeaders: mbHeaders,
		}

		collectedTxs, err := collectExecutedTxHashes(body, header)
		require.Nil(t, err)
		require.Equal(t, 0, len(collectedTxs))
	})
	t.Run("should work", func(t *testing.T) {
		mbs, mbHeaders := createMbsAndMbHeaders(10, 10)
		body := &block.Body{
			MiniBlocks: mbs,
		}
		header := &block.Header{
			MiniBlockHeaders: mbHeaders,
		}

		collectedTxs, err := collectExecutedTxHashes(body, header)
		require.Nil(t, err)
		require.Equal(t, 100, len(collectedTxs))
	})
}

func TestFindLeaderIndex(t *testing.T) {
	t.Parallel()

	leaderKey := "a"
	keys := []string{"a", "b", "c", "d", "e", "f", "g"}
	require.Equal(t, uint64(0), findLeaderIndex(keys, leaderKey))

	leaderKey = "g"
	keys = []string{"a", "b", "c", "d", "e", "f", "g"}
	require.Equal(t, uint64(6), findLeaderIndex(keys, leaderKey))

	leaderKey = "notFound"
	keys = []string{"a", "b", "c", "d", "e", "f", "g"}
	require.Equal(t, uint64(0), findLeaderIndex(keys, leaderKey))
}

func createMbsAndMbHeaders(numPairs int, numTxsPerMb int) ([]*block.MiniBlock, []block.MiniBlockHeader) {
	mbs := make([]*block.MiniBlock, numPairs)
	mbHeaders := make([]block.MiniBlockHeader, numPairs)

	for i := 0; i < numPairs; i++ {
		txHashes := createRandTxHashes(numTxsPerMb)
		mb, mbHeader := createMbAndMbHeader(txHashes)
		mbs[i] = mb
		mbHeaders[i] = mbHeader
	}

	return mbs, mbHeaders
}

func createMbAndMbHeader(txHashes [][]byte) (*block.MiniBlock, block.MiniBlockHeader) {
	mb := &block.MiniBlock{
		TxHashes:        txHashes,
		ReceiverShardID: 0,
		SenderShardID:   1,
	}

	mbHeader := block.MiniBlockHeader{
		ReceiverShardID: 0,
		SenderShardID:   1,
		TxCount:         uint32(len(txHashes)),
	}

	return mb, mbHeader
}

func createRandomByteArray(size uint32) []byte {
	buff := make([]byte, size)
	_, _ = rand.Read(buff)

	return buff
}

func createRandTxHashes(numTxHashes int) [][]byte {
	txHashes := make([][]byte, numTxHashes)
	for i := 0; i < numTxHashes; i++ {
		txHashes[i] = []byte(fmt.Sprintf("txHash_%s", createRandomByteArray(10)))
	}

	return txHashes
}<|MERGE_RESOLUTION|>--- conflicted
+++ resolved
@@ -24,10 +24,7 @@
 	"github.com/multiversx/mx-chain-go/testscommon/hashingMocks"
 	"github.com/multiversx/mx-chain-go/testscommon/marshallerMock"
 	"github.com/multiversx/mx-chain-go/testscommon/shardingMocks"
-<<<<<<< HEAD
 	"github.com/multiversx/mx-chain-go/testscommon/state"
-=======
->>>>>>> de2627d2
 )
 
 func createArgOutportDataProvider() ArgOutportDataProvider {
@@ -51,12 +48,9 @@
 		ExecutionOrderHandler:    &commonMocks.TxExecutionOrderHandlerStub{},
 		Marshaller:               &marshallerMock.MarshalizerMock{},
 		Hasher:                   &hashingMocks.HasherMock{},
-<<<<<<< HEAD
-		StateAccessesCollector:   &state.StateAccessesCollectorStub{},
-=======
 		ProofsPool:               &dataRetriever.ProofsPoolMock{},
 		EnableEpochsHandler:      enableEpochsHandlerMock.NewEnableEpochsHandlerStubWithNoFlagsDefined(),
->>>>>>> de2627d2
+		StateAccessesCollector:   &state.StateAccessesCollectorStub{},
 	}
 }
 
