package alteredaccounts

import (
	"encoding/hex"
	"fmt"
	"math/big"
	"sync"

	"github.com/multiversx/mx-chain-core-go/core"
	"github.com/multiversx/mx-chain-core-go/core/check"
	"github.com/multiversx/mx-chain-core-go/data"
	"github.com/multiversx/mx-chain-core-go/data/esdt"
	outportcore "github.com/multiversx/mx-chain-core-go/data/outport"
	"github.com/multiversx/mx-chain-go/outport/process/alteredaccounts/shared"
	"github.com/multiversx/mx-chain-go/process"
	"github.com/multiversx/mx-chain-go/sharding"
	"github.com/multiversx/mx-chain-go/state"
	logger "github.com/multiversx/mx-chain-logger-go"
	vmcommon "github.com/multiversx/mx-chain-vm-common-go"
)

var (
	log = logger.GetOrCreate("outport/process/alteredaccounts")
)

type markedAlteredAccountToken struct {
	identifier  string
	nonce       uint64
	isNFTCreate bool
}

type markedAlteredAccount struct {
	balanceChanged bool
	isSender       bool
	tokens         map[string]*markedAlteredAccountToken
}

// ArgsAlteredAccountsProvider holds the arguments needed for creating a new instance of alteredAccountsProvider
type ArgsAlteredAccountsProvider struct {
	ShardCoordinator       sharding.Coordinator
	AddressConverter       core.PubkeyConverter
	AccountsDB             state.AccountsAdapter
	EsdtDataStorageHandler vmcommon.ESDTNFTStorageHandler
}

type alteredAccountsProvider struct {
	shardCoordinator       sharding.Coordinator
	addressConverter       core.PubkeyConverter
	accountsDB             state.AccountsAdapter
	tokensProc             *tokensProcessor
	esdtDataStorageHandler vmcommon.ESDTNFTStorageHandler
	mutExtractAccounts     sync.Mutex
}

// NewAlteredAccountsProvider returns a new instance of alteredAccountsProvider
func NewAlteredAccountsProvider(args ArgsAlteredAccountsProvider) (*alteredAccountsProvider, error) {
	err := checkArgAlteredAccountsProvider(args)
	if err != nil {
		return nil, err
	}

	return &alteredAccountsProvider{
		shardCoordinator:       args.ShardCoordinator,
		addressConverter:       args.AddressConverter,
		accountsDB:             args.AccountsDB,
		tokensProc:             newTokensProcessor(args.ShardCoordinator),
		esdtDataStorageHandler: args.EsdtDataStorageHandler,
	}, nil
}

// ExtractAlteredAccountsFromPool will extract and return altered accounts from the pool
func (aap *alteredAccountsProvider) ExtractAlteredAccountsFromPool(txPool *outportcore.Pool, options shared.AlteredAccountsOptions) (map[string]*outportcore.AlteredAccount, error) {
	if err := options.Verify(); err != nil {
		return nil, err
	}

	aap.mutExtractAccounts.Lock()
	defer aap.mutExtractAccounts.Unlock()

	if txPool == nil {
		log.Warn("alteredAccountsProvider: ExtractAlteredAccountsFromPool", "txPool is nil", "will return")
		return map[string]*outportcore.AlteredAccount{}, nil
	}

	markedAccounts := make(map[string]*markedAlteredAccount)
	aap.extractAddressesWithBalanceChange(txPool, markedAccounts)
	err := aap.tokensProc.extractESDTAccounts(txPool, markedAccounts)
	if err != nil {
		return nil, err
	}

	return aap.fetchDataForMarkedAccounts(markedAccounts, options)
}

func (aap *alteredAccountsProvider) fetchDataForMarkedAccounts(markedAccounts map[string]*markedAlteredAccount, options shared.AlteredAccountsOptions) (map[string]*outportcore.AlteredAccount, error) {
	alteredAccounts := make(map[string]*outportcore.AlteredAccount)
	var err error
	for address, markedAccount := range markedAccounts {
		err = aap.processMarkedAccountData(address, markedAccount, alteredAccounts, options)
		if err != nil {
			return nil, err
		}
	}

	return alteredAccounts, nil
}

func (aap *alteredAccountsProvider) processMarkedAccountData(
	addressStr string,
	markedAccount *markedAlteredAccount,
	alteredAccounts map[string]*outportcore.AlteredAccount,
	options shared.AlteredAccountsOptions,
) error {
	addressBytes := []byte(addressStr)
	encodedAddress := aap.addressConverter.SilentEncode(addressBytes, log)

	userAccount, err := aap.loadUserAccount(addressBytes, options)
	if err != nil {
		return fmt.Errorf("%w while loading account when computing altered accounts. address: %s", err, encodedAddress)
	}

	alteredAccounts[encodedAddress] = aap.getAlteredAccountFromUserAccounts(encodedAddress, userAccount)

	if options.WithAdditionalOutportData {
		aap.addAdditionalDataInAlteredAccount(alteredAccounts[encodedAddress], userAccount, markedAccount)
	}

	for _, tokenData := range markedAccount.tokens {
		err = aap.addTokensDataForMarkedAccount(encodedAddress, userAccount, tokenData, alteredAccounts, options)
		if err != nil {
			return fmt.Errorf("%w while fetching token data when computing altered accounts", err)
		}
	}

	return nil
}

func (aap *alteredAccountsProvider) addAdditionalDataInAlteredAccount(alteredAccount *outportcore.AlteredAccount, userAccount state.UserAccountHandler, markedAccount *markedAlteredAccount) {
	alteredAccount.AdditionalData = &outportcore.AdditionalAccountData{
		IsSender:       markedAccount.isSender,
		BalanceChanged: markedAccount.balanceChanged,
		UserName:       string(userAccount.GetUserName()),
	}

	ownerAddressBytes := userAccount.GetOwnerAddress()
	if core.IsSmartContractAddress(userAccount.AddressBytes()) && len(ownerAddressBytes) == aap.addressConverter.Len() {
		alteredAccount.AdditionalData.CurrentOwner = aap.addressConverter.Encode(ownerAddressBytes)
	}
	developerRewards := userAccount.GetDeveloperReward()
	if developerRewards != nil {
		alteredAccount.AdditionalData.DeveloperRewards = developerRewards.String()
	}
}

func (aap *alteredAccountsProvider) getAlteredAccountFromUserAccounts(userEncodedAddress string, userAccount state.UserAccountHandler) *outportcore.AlteredAccount {
	alteredAccount := &outportcore.AlteredAccount{
		Address: userEncodedAddress,
		Balance: userAccount.GetBalance().String(),
		Nonce:   userAccount.GetNonce(),
	}

	return alteredAccount
}

func (aap *alteredAccountsProvider) loadUserAccount(addressBytes []byte, options shared.AlteredAccountsOptions) (state.UserAccountHandler, error) {
	var account vmcommon.AccountHandler
	var err error

	if !options.WithCustomAccountsRepository {
		account, err = aap.accountsDB.LoadAccount(addressBytes)
	} else {
		account, _, err = options.AccountsRepository.GetAccountWithBlockInfo(addressBytes, options.AccountQueryOptions)
	}

	if err != nil {
		return nil, err
	}

	userAccount, ok := account.(state.UserAccountHandler)
	if !ok {
		return nil, errCannotCastToUserAccountHandler
	}

	return userAccount, nil
}

func (aap *alteredAccountsProvider) addTokensDataForMarkedAccount(
	encodedAddress string,
	userAccount state.UserAccountHandler,
	markedAccountToken *markedAlteredAccountToken,
	alteredAccounts map[string]*outportcore.AlteredAccount,
	options shared.AlteredAccountsOptions,
) error {
	nonce := markedAccountToken.nonce
	tokenID := markedAccountToken.identifier

	storageKey := []byte(core.ProtectedKeyPrefix + core.ESDTKeyIdentifier)
	storageKey = append(storageKey, []byte(tokenID)...)

	userAccountVmCommon, ok := userAccount.(vmcommon.UserAccountHandler)
	if !ok {
		return fmt.Errorf("%w for address %s", errCannotCastToVmCommonUserAccountHandler, encodedAddress)
	}

	esdtToken, _, err := aap.esdtDataStorageHandler.GetESDTNFTTokenOnDestination(userAccountVmCommon, storageKey, nonce)
	if err != nil {
		return err
	}
	if esdtToken == nil {
		log.Warn("alteredAccountsProvider: nil esdt/nft token", "address", encodedAddress, "token ID", tokenID, "nonce", nonce)
		return nil
	}

	metaData, err := aap.convertMetaData(esdtToken.TokenMetaData)
	if err != nil {
		return err
	}

	accountTokenData := &outportcore.AccountTokenData{
		Identifier: tokenID,
		Balance:    esdtToken.Value.String(),
		Nonce:      nonce,
<<<<<<< HEAD
		Properties: string(esdtToken.Properties),
		MetaData:   metaData,
=======
		Properties: hex.EncodeToString(esdtToken.Properties),
		MetaData:   aap.convertMetaData(esdtToken.TokenMetaData),
>>>>>>> 1e52082e
	}
	if options.WithAdditionalOutportData {
		accountTokenData.AdditionalData = &outportcore.AdditionalAccountTokenData{
			IsNFTCreate: markedAccountToken.isNFTCreate,
		}
	}

	alteredAccount := alteredAccounts[encodedAddress]
	alteredAccount.Tokens = append(alteredAccounts[encodedAddress].Tokens, accountTokenData)

	return nil
}

func (aap *alteredAccountsProvider) convertMetaData(metaData *esdt.MetaData) (*outportcore.TokenMetaData, error) {
	if metaData == nil {
		return nil, nil
	}

	metaDataCreatorAddr, err := aap.addressConverter.Encode(metaData.Creator)
	if err != nil {
		return nil, fmt.Errorf("%w while encoding metadata creator", err)
	}

	return &outportcore.TokenMetaData{
		Nonce:      metaData.Nonce,
		Name:       string(metaData.Name),
		Creator:    metaDataCreatorAddr,
		Royalties:  metaData.Royalties,
		Hash:       metaData.Hash,
		URIs:       metaData.URIs,
		Attributes: metaData.Attributes,
	}, nil
}

func (aap *alteredAccountsProvider) extractAddressesWithBalanceChange(
	txPool *outportcore.Pool,
	markedAlteredAccounts map[string]*markedAlteredAccount,
) {
	selfShardID := aap.shardCoordinator.SelfId()

	aap.extractAddressesFromTxsHandlers(selfShardID, txPool.Txs, markedAlteredAccounts, process.MoveBalance)
	aap.extractAddressesFromTxsHandlers(selfShardID, txPool.Scrs, markedAlteredAccounts, process.SCInvoking)
	aap.extractAddressesFromTxsHandlers(selfShardID, txPool.Rewards, markedAlteredAccounts, process.RewardTx)
	aap.extractAddressesFromTxsHandlers(selfShardID, txPool.Invalid, markedAlteredAccounts, process.InvalidTransaction)
}

func (aap *alteredAccountsProvider) extractAddressesFromTxsHandlers(
	selfShardID uint32,
	txsHandlers map[string]data.TransactionHandlerWithGasUsedAndFee,
	markedAlteredAccounts map[string]*markedAlteredAccount,
	txType process.TransactionType,
) {
	for _, txHandler := range txsHandlers {
		senderAddress := txHandler.GetSndAddr()
		receiverAddress := txHandler.GetRcvAddr()

		senderShardID := aap.shardCoordinator.ComputeId(senderAddress)
		receiverShardID := aap.shardCoordinator.ComputeId(receiverAddress)

		if senderShardID == selfShardID && len(senderAddress) > 0 {
			aap.addAddressWithBalanceChangeInMap(senderAddress, markedAlteredAccounts, true)
		}

		txValue := txHandler.GetValue()
		if txValue == nil {
			txValue = big.NewInt(0)
		}

		balanceChanged := txValue.Cmp(big.NewInt(0)) > 0
		isValid := txType != process.InvalidTransaction
		isOnCurrentShard := receiverShardID == selfShardID
		addReceiver := isValid && isOnCurrentShard && balanceChanged && len(receiverAddress) > 0
		if addReceiver {
			aap.addAddressWithBalanceChangeInMap(receiverAddress, markedAlteredAccounts, false)
		}
	}
}

func (aap *alteredAccountsProvider) addAddressWithBalanceChangeInMap(
	address []byte,
	markedAlteredAccounts map[string]*markedAlteredAccount,
	isSender bool,
) {
	isValidAddress := len(address) == aap.addressConverter.Len()
	if !isValidAddress {
		return
	}

	addressStr := string(address)
	_, addressAlreadySelected := markedAlteredAccounts[addressStr]
	if addressAlreadySelected {
		markedAlteredAccounts[addressStr].isSender = markedAlteredAccounts[addressStr].isSender || isSender
		markedAlteredAccounts[addressStr].balanceChanged = true
		return
	}

	markedAlteredAccounts[addressStr] = &markedAlteredAccount{
		isSender:       isSender,
		balanceChanged: true,
	}
}

// IsInterfaceNil returns true if there is no value under the interface
func (aap *alteredAccountsProvider) IsInterfaceNil() bool {
	return aap == nil
}

func checkArgAlteredAccountsProvider(arg ArgsAlteredAccountsProvider) error {
	if check.IfNil(arg.ShardCoordinator) {
		return errNilShardCoordinator
	}
	if check.IfNil(arg.AddressConverter) {
		return ErrNilPubKeyConverter
	}
	if check.IfNil(arg.AccountsDB) {
		return ErrNilAccountsDB
	}
	if check.IfNil(arg.EsdtDataStorageHandler) {
		return ErrNilESDTDataStorageHandler
	}

	return nil
}<|MERGE_RESOLUTION|>--- conflicted
+++ resolved
@@ -220,13 +220,8 @@
 		Identifier: tokenID,
 		Balance:    esdtToken.Value.String(),
 		Nonce:      nonce,
-<<<<<<< HEAD
-		Properties: string(esdtToken.Properties),
-		MetaData:   metaData,
-=======
 		Properties: hex.EncodeToString(esdtToken.Properties),
 		MetaData:   aap.convertMetaData(esdtToken.TokenMetaData),
->>>>>>> 1e52082e
 	}
 	if options.WithAdditionalOutportData {
 		accountTokenData.AdditionalData = &outportcore.AdditionalAccountTokenData{
