--- conflicted
+++ resolved
@@ -75,15 +75,9 @@
 	return nil, errMiniblockHeaderNotFound
 }
 
-<<<<<<< HEAD
 // commitExecutedTransactions will save only the transactions between the start and end index of the provided miniblockHeader
 func (mh *miniblocksHandler) commitExecutedTransactions(miniblockHeader data.MiniBlockHeaderHandler, miniblockHash []byte, mb *block.MiniBlock, epoch uint32) error {
-	txHashes := mh.getExecutedTxHashes(miniblockHeader, mb)
-=======
-// saveExecutedTransactions will save only the transactions between the start and end index of the provided miniblockHeader
-func (mh *miniblocksHandler) saveExecutedTransactions(miniblockHeader data.MiniBlockHeaderHandler, miniblockHash []byte, mb *block.MiniBlock, epoch uint32) error {
 	txHashes := mh.getOrderedExecutedTxHashes(miniblockHeader, mb)
->>>>>>> bf8217d2
 	for _, txHash := range txHashes {
 		err := mh.miniblockHashByTxHashIndexStorer.PutInEpoch(txHash, miniblockHash, epoch)
 		if err != nil {
