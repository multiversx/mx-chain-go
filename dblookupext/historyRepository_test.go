--- conflicted
+++ resolved
@@ -32,12 +32,8 @@
 		EpochByHashStorer:           genericMocks.NewStorerMock("EpochByHash", epoch),
 		EventsHashesByTxHashStorer:  genericMocks.NewStorerMock("EventsHashesByTxHash", epoch),
 		Marshalizer:                 &mock.MarshalizerMock{},
-<<<<<<< HEAD
 		Hasher:                      &hashingMocks.HasherMock{},
-=======
-		Hasher:                      &mock.HasherMock{},
 		ESDTSuppliesHandler:         sp,
->>>>>>> 8a1531bc
 	}
 
 	return args
